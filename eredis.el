--- conflicted
+++ resolved
@@ -259,35 +259,6 @@
 but that's not supported on windows and doesn't make much difference"
   (interactive (list (read-string "Host: ") (read-number "Port: " 6379)))
   (eredis-delete-process)
-<<<<<<< HEAD
-  (setq *redis-state* 'opening)
-  (let ((p 
-	 (make-network-process :name "redis"
-			       :host host
-			       :service port
-			       :type nil
-			       :nowait no-wait
-			       :filter #'eredis-filter
-			       :keepalive t
-			       :linger t
-			       :sentinel #'eredis-sentinel
-			       :buffer (get-buffer-create "*redis*"))))
-    (if p
-	(progn
-	  ;; When doing a blocking connect set the state to
-	  ;; open. A non-nlocking connect will set the state 
-	  ;; to open when the connection calls the sentinel
-	  (if (null no-wait)
-	      (progn
-		(when (called-interactively-p)
-		  (message "Redis connected"))
-		(setf *redis-state* 'open)))
-	  (setf *redis-process* p)))))
-
-(defalias 'eredis-hai 'eredis-connect)
-     
-(defun eredis-disconnect()
-=======
   (setq eredis-process
         (make-network-process :name "redis"
                               :host host
@@ -299,58 +270,16 @@
                               :linger t
                               :sentinel #'eredis-sentinel
                               :buffer (get-buffer-create "*redis*"))))
-
-(defun eredis-kthxbye()
->>>>>>> 0e4f4258
+(defalias 'eredis-hai 'eredis-connect)
+
+     
+(defun eredis-disconnect()
   "Close the connection to Redis"
   (interactive)
   (eredis-delete-process))
 
-<<<<<<< HEAD
 (defalias 'eredis-kthxbye 'eredis-disconnect)
 
-(defun eredis-status-response-success-p(resp)
-  (= ?+ (string-to-char resp)))
-
-(defun eredis-trim-status-response(resp)
-  "strip the leading character +/- and the final carriage returns"
-  (let ((len (length resp)))
-    (subseq resp 1 (- len 2))))
-
-(defun eredis-parse-integer-response(resp)
-  "parse integer response type"
-  (if (= ?: (string-to-char resp))
-      (string-to-number (subseq resp 1))
-    (if (= ?- (string-to-char resp))
-	(error "redis error: %s" (eredis-trim-status-response resp))
-      nil)))
-
-(defun eredis-command-returning-integer(command &rest args)
-  "Send a command that has the integer return type"
-  (if (and *redis-process* (eq *redis-state* 'open))
-      (progn 
-	(process-send-string *redis-process* (apply #'eredis-construct-unified-request command args))
-	(let ((resp (eredis-get-response)))
-	  (eredis-parse-integer-response resp)))
-    (error "redis not connected")))
-
-(defun eredis-command-returning-status(command &rest args)
-  "Send a command that has the status code return type"
-  (if (and *redis-process* (eq *redis-state* 'open))
-      (progn 
-	(process-send-string *redis-process* (apply #'eredis-construct-unified-request command args))
-	(let ((resp (eredis-get-response)))
-	  (let ((ret-val (eredis-trim-status-response resp)))
-	    (if (eredis-status-response-success-p resp)
-		(progn
-		  (when (called-interactively-p)
-		    (message ret-val))
-		  ret-val)
-	      (error "redis error: %s" ret-val)))))
-    (error "redis not connected")))
-
-=======
->>>>>>> 0e4f4258
 (defun eredis-get-map(keys)
   "given a map M of key/value pairs, go to Redis to retrieve the values and set the value to whatever it is in Redis (or nil if not found)"
   (let* ((m (make-hash-table))
