;;; eredis.el --- eredis, a Redis client in emacs lisp -*- lexical-binding: t -*-

;; Copyright (C) 2012-2018 --- Justin Heyes-Jones
 
;; Author: Justin Heyes-Jones <justinhj@gmail.com>

;; Streaming branch
;; Version: 0.9.4
;; Package-Requires: (dash)
;; Keywords: redis, api, tools, org
;; URL: http://github.com/justinhj/eredis/

;; See for info on the protocol http://redis.io/topics/protocol

;;; LICENSE

;; This software is released under the Gnu License v3. See http://www.gnu.org/licenses/gpl.txt

;;; Commentary:

;; Eredis provides a programmatic API for accessing Redis (in-memory data structure store/database) using emacs lisp.

;; Usage:

;; Each redis connection creates a process and has an associated buffer which revieves data from the redis server

;; (setq redis-p1 (eredis-connect "localhost" "6379"))
;; (eredis-set "key" "value" redis-p1) "ok"
;; (eredis-get "key" redis-p1) "value"

;; Earlier versions of redis (pre 0.9) did not support multiple connections/processes. To preserve backwards compatibility you can omit the process argument from commands and an internal variable `eredis--current-process' will track the most recent connection to be used by default. 

;; You can close a connection like so. The process buffer can be closed seperately.
;; (eredis-disconnect redis-p1)

;;; 0.9.4 Changes

;; eredis-reduce-from-matching-key-value
;; eredis-each-matching-key-value

;;; 0.9.3 Changes

;; Iteration and reductions over Redis strings

;; eredis-reduce-from-key-value
;; eredis-each-key-value

;; Bug fixes

;; Bugs around parsing and mget mset are fixed

;;; 0.9.2 Changes

;; Fixed working with very slow responses, request timeout and retry

;;; 0.9 Changes

;; Multiple connections to multiple redis servers supported
;; Buffer is used for all output from the process (Redis)
;; Github repo contains an ert test suite
;; Fix for multibyte characters
;; Support for LOLWUT (version 5.0 of Redis and later)

;;; Github contributors

;; justinhj
;; pidu
;; crispy 
;; darksun
;; lujun9972

(require 'cl)
(require 'dash)
(require 'stream)

(defvar eredis--current-process nil "Current Redis client process, used when the process is not passed in to the request")

;;; Customization

(defgroup eredis nil
  "Eredis is a Redis client API for Emacs Lisp")

(defcustom eredis-max-retries 1000
  "Number of retries before failing to read the redis response. Note that this is a very high number because accepting input sometimes returns immediately, and if the response takes a few seconds you will do 10s of retries."

  :type 'integer
  :group 'eredis)

(defcustom eredis-response-timeout 3
  "Response timeout, in seconds, when waiting for output from Redis"

  :type 'integer
  :group 'eredis)

;; Util

(defun eredis-version() "0.9.4")

(defun eredis--two-lists-to-map(key-list value-list)
  "take a list of keys LST1 and a list of values LST2 and make a hashmap, not particularly efficient
as it first constructs a list of key value pairs then uses that to construct the hashmap"
  (let ((retmap (make-hash-table :test 'equal)))
    (cl-mapc (lambda (k v)
               (puthash k v retmap))
             key-list value-list)
    retmap))

(defun eredis--unflatten-map-worker(in keys values)
  (if (null in)
      (eredis--two-lists-to-map keys values)
    (eredis--unflatten-map-worker (cddr in) (cons (first in) keys) (cons (second in) values))))

(defun eredis--unflatten-map(l)
  "take a list of value1 key1 ... valuen keyn and return a map"
  (let ((len (length l)))
    (if (/= (mod len 2) 0)
        (error "list must be even length"))
    (eredis--unflatten-map-worker l nil nil)))

(defun eredis--flatten-map(m)
  "flatten the key values of map M to a list of the form key1 value1 key2 value2..."
  (let ((key-values nil))
    (maphash (lambda (k v)
               (push k key-values)
               (push v key-values))
             m)
    (reverse key-values)))

(defun eredis-parse-map-or-list-arg(a)
  "handle when an argument can be passed as a hash table or a list of key values"
  (if (hash-table-p a)
      (eredis--flatten-map a)
    a))

(defun eredis--insert-map(m)
  "insert a map M of key value pairs into the current buffer"
  (maphash (lambda (a b) (insert (format "%s,%s\n" a b))) m))

;; TODO random macro would be nice; dolist with a different body to execute for the first 
;; or last item 
(defun eredis--insert-list(l)
  "insert a list L into the current buffer"
  (let ((str (mapconcat #'identity l ",")))
    (insert str)))
                                        ;    (insert (cl-subseq str 0 ))))

(defun eredis--stringify-numbers-and-symbols(item)
  (cond 
   ((numberp item)
    (number-to-string item))
   ((symbolp item)
    (symbol-name item))
   ((stringp item)
    item)
   (t
    (error "unsupported type: %s" item))))

(defun eredis-build-request(command &rest arguments)
  "Construct a command to send to Redis using the RESP protocol"
  (let ((num-args (+ 1 (length arguments))))
    (if (> num-args 0)
        (let ((req (format "*%d\r\n$%d\r\n%s\r\n" num-args (length command) command)))
          (dolist (item arguments)
            (setf item (eredis--stringify-numbers-and-symbols item))
            (setf req (concat req (format "$%d\r\n%s\r\n" (string-bytes item) item))))
          req)
      nil)))

(defun eredis-map-keys(key-expr)
  "take a glob expression like \"user.id.*\" and return the key/values of matching keys"
  (let ((keys (eredis-keys key-expr)))
    (if keys
        (let ((values (eredis-mget keys)))
          (eredis--two-lists-to-map keys values))
      nil)))

(defun eredis-get-response(process)
  "Given the process we try to get its buffer, and the next response start position (which is stored in the process properties under `response-start', we then identify the message type and parse the response. If we run out of response (maybe it isn't all downloaded yet we return `incomplete' otherwise we return the response, the format of which may depend on the request type. We use the customizable variables `eredis-response-timeout' and `eredis-max-retries' to determine the behaviour if the response is incomplete."
  (let ((buffer (process-buffer process))
	(response-start (process-get process 'response-start))
	(tries 0)
	(done nil)
	(resp nil))
    (with-current-buffer buffer
      (while (and
	      (< tries eredis-max-retries)
	      (not done))
	(accept-process-output process eredis-response-timeout nil 1)
	(pcase-let ((`(,message . ,length)
		     (eredis-parse-response (buffer-substring response-start (point-max)))))
	  (if (eq message 'incomplete)
	      (progn
		(incf tries 1)
		(message (format "Incomplete message, will retry. (Attempt %d)" tries)))
	    (progn
	      (setf resp message)
	      (setf done t)
	      (process-put process 'response-start (+ response-start length)))))))
    (if resp
	resp
      (progn
	(eredis-clear-buffer buffer)
	(error "Response did not complete")))))
	      
(defun eredis-response-type-of (response)
  "Get the type of RESP response based on the initial character"
  (let ((chr (elt response 0))
        (chr-type-alist '((?- . error)
                          (?* . array)
                          (?$ . single-bulk)
                          (?: . integer)
                          (?+ . status))))
    (cdr (assoc chr chr-type-alist))))

(defun eredis-parse-response (response)
  "Parse the response. Returns a cons of the type and the body. Body will be 'incomplete if it is not yet fully downloaded or corrupted. An error is thrown when parsing an unknown type"
  (let ((response-type (eredis-response-type-of response)))
    (cond ((eq response-type 'error)
           (eredis-parse-error-response response))
          ((eq response-type 'array)
           (eredis-parse-array-response response))
          ((eq response-type 'single-bulk)
           (eredis-parse-bulk-response response))
          ((eq response-type 'integer)
           (eredis-parse-integer-response response))
          ((eq response-type 'status)
           (eredis-parse-status-response response))
          (t (error "Unkown RESP response prefix: %c" (elt response 0))))))

(defun eredis--basic-response-length (resp)
  "Return the length of the response header or fail with nil if it doesn't end wth \r\n"
  (when (and resp (string-match "\r\n" resp))
    (match-end 0)))

(defun eredis-parse-integer-response(resp)
  (let ((len (eredis--basic-response-length resp)))
    (if len	
	`(,(string-to-number (cl-subseq resp 1)) . ,len)
      `(incomplete . 0))))

(defun eredis-parse-error-response (resp)
  (eredis-parse-status-response resp))

(defun eredis-parse-status-response (resp)
  (let ((len (eredis--basic-response-length resp)))
    (if len
	`(,(substring resp 1 (- len 2)) . ,len)
      '(incomplete . 0))))

(defun eredis-parse-bulk-response (resp)
  "Parse the redis bulk response `resp'. Returns the dotted pair of the result and the total length of the message including any line feeds and the header. If the result is incomplete return `incomplete' instead of the message so the caller knows to wait for more data from the process"
  (let ((unibyte (string-as-unibyte resp)))
    (if (string-match "^$\\([\-]*[0-9]+\\)\r\n" unibyte)
	(let* ((body-size (string-to-number (match-string 1 unibyte)))
	       (header-size (+ (length (match-string 1 resp)) 1 2 2))
	       (total-size-bytes (+ header-size body-size))
	       (body-start (match-end 0)))
	  ;;(message (format "body size %d" body-size))
	  (if (< body-size 0)
	      `(,nil . ,(- header-size 2))
	    (if (= body-size 0)
		`("" . ,header-size)
	      (if (< (length unibyte) total-size-bytes)
		  `(incomplete . 0)
		(let ((message (string-as-multibyte
				(substring unibyte body-start (+ body-start body-size)))))
		  `(,message . ,(+ header-size (length message))))))))
      `(incomplete . 0))))

(defun eredis-parse-array-response (resp)
  "Parse the redis array response RESP and return the list of results. handles null entries when length is -1 as per spec. handles lists of any type of thing, handles lists of lists etc"
  (if (string-match "^*\\([\-]*[0-9]+\\)\r\n" resp)
      (let ((array-length (string-to-number (match-string 1 resp)))
	    (header-size (+ (length (match-string 1 resp)) 1 2)))
	;;(message (format "parse array length %d header %d resp %s" array-length header-size resp))
	(case array-length
	  (0
	   `(() . 4))
	  (-1
	   `(nil . 5))
	  (t
	   (let ((things nil)
		 (current-pos header-size))
	     (dotimes (n array-length)
	       ;;(message (format "n %d current-pos %d" n current-pos))
	       (pcase-let ((`(,message . ,length)
			    (eredis-parse-response (substring resp current-pos nil))))
		 ;;(message (format "%s length %d" message length))
		 (incf current-pos length)
		 (!cons message things)))
	     `(,(reverse things) . ,current-pos)))))
    `(incomplete . 0)))

(defun eredis-command-returning (command &rest args)
  "Send a command that has the status code return type. If the last argument is a process then that is the process used, otherwise it will use the value of `eredis--current-process'"
  (let* ((last-arg (car (last args)))
	 (process (if (processp last-arg)
		      last-arg
		    eredis--current-process))
	 (command-args
	  (if (or
	       (null last-arg)
	       (processp last-arg))
	      (-butlast args)
	    args)))
    (if (and process (eq (process-status process) 'open))
	(progn 
          (process-send-string process (apply #'eredis-build-request command command-args))
          (let ((ret-val (eredis-get-response process)))
            (when (called-interactively-p 'any)
              (message ret-val))
            ret-val))
      (error "redis not connected"))))

(defun eredis-sentinel(process event)
  "Sentinel function for redis network process which monitors for events"
  (message (format "sentinel event %s" event))
  (when (eq 'closed (process-status process))
    (when (eq process eredis--current-process)
      (setq eredis--current-process nil))
    (delete-process process)))

(defun eredis-filter(process string)
  "filter function for redis network process, which receives output"
  (message (format "received %d bytes at process %s" (length string) eredis--current-process))
  (process-put process 'eredis-response-str (concat (or (process-get process 'eredis-response-str)
                                                    "")
                                                string)))

(defun eredis-delete-process(&optional process)
  (if process
      (prog1 
	  (delete-process process)
	(when (eq eredis--current-process process)
	    (setq eredis--current-process nil)))
    (when eredis--current-process
      (delete-process eredis--current-process)
      (setq eredis--current-process nil))))

;; Create a unique buffer for each connection

(defun eredis--generate-buffer(host port)
  (generate-new-buffer (format "redis-%s-%d" host port)))

;; Connect and disconnect functionality

(defun eredis-connect(host port &optional nowait)
  "Connect to Redis on HOST PORT. `NOWAIT' can be set to non-nil to make the connection asynchronously. That's not supported when you run on Windows"
  (interactive (list (read-string "Host: " "localhost") (read-number "Port: " 6379)))
  (let ((buffer (eredis--generate-buffer host port)))	
    (prog1
	(setq eredis--current-process
              (make-network-process :name (buffer-name buffer)
				    :host host
				    :service port
				    :type nil
				    :nowait nowait
				    :keepalive t
				    :linger t
				    :sentinel #'eredis-sentinel
				    :buffer buffer))
      (process-put eredis--current-process 'response-start 1))))

(defun eredis-switch-to-process-buffer(&optional process)
  "Switch to the Redis process buffer. If PROCESS is nil try to switch to the default buffer"
  (interactive)
  (let ((this-process (if (processp process)
			  process
			eredis--current-process)))
    (when (processp this-process)
      (switch-to-buffer (process-buffer this-process)))))

(defun eredis-clear-buffer(&optional process)
  "Erase the process buffer and reset the `response-start' property to the start"
  (let ((this-process (if (processp process)
			  process
			eredis--current-process)))
    (when (processp this-process)
      (with-current-buffer (process-buffer this-process)
	(erase-buffer)
	(process-put this-process 'response-start 1)
	t))))

(defun eredis-disconnect(&optional process)
  "Close the connection to Redis"
  (interactive)
  (eredis-delete-process process))

;; legacy 'funny' names for connect and disconnect
(defalias 'eredis-hai 'eredis-connect)
(defalias 'eredis-kthxbye 'eredis-disconnect)

;; NOTE I think this is deprecated since it doesn't seem to do anything
;; (defun eredis-get-map(keys)
;;   "Given a map M of key/value pairs, go to Redis to retrieve the values and set the value to whatever it is in Redis (or nil if not found)"
;;   (let* ((m (make-hash-table))
;;          (num-args (1+ (hash-table-count m)))
;;          (command (format "*%d\r\n$4\r\nMGET\r\n" num-args))
;;          (key-value-string ""))
;;     (maphash (lambda (k v)
;;                (setf key-value-string (concat key-value-string (format "$%d\r\n%s\r\n" (length k) k))))
;;              m)
;;     (process-send-string eredis--current-process (concat command key-value-string))
;;     (eredis-get-response)))

;; all the redis commands are documented at http://redis.io/commands
;; key commands

(defun eredis-del(key &rest keys)
  (apply #'eredis-command-returning "del" key keys))  

(defun eredis-exists(key &optional process)
  "Returns 1 if key exists and 0 otherwise"
  (eredis-command-returning "exists" key process))

(defun eredis-expire(key seconds &optional process)
  "Set timeout on KEY to SECONDS and returns 1 if it succeeds 0 otherwise"
  (eredis-command-returning "expire" key seconds process))

(defun eredis-expireat(key unix-time &optional process)
  "Set timeout on KEY to SECONDS and returns 1 if it succeeds 0 otherwise"
  (eredis-command-returning "expireat" key unix-time process))

(defun eredis-scan(cursor &optional process)
  (eredis-command-returning "scan" cursor process))

(defun eredis-scan-match(cursor match &optional process)
  (eredis-command-returning "scan" cursor "match" match process))

(defun eredis-keys(pattern &optional process)
  "Returns a list of keys where the key matches the provided
pattern. see the link for the style of patterns"
  (eredis-command-returning "keys" pattern process))

(defun eredis-move(key db &optional process)
  "moves KEY to DB and returns 1 if it succeeds 0 otherwise"
  (eredis-command-returning "move" key db process))

(defun eredis-object(subcommand &rest args)
  "Inspect the internals of Redis Objects associated with keys,
  best see the docs for this one. http://redis.io/commands/object"
  (if (eq t (compare-strings "encoding" nil nil subcommand nil nil t))
      (apply #'eredis-command-returning "object" subcommand args)
    (apply #'eredis-command-returning "object" subcommand args)))

(defun eredis-persist(key &optional process)
  "Remove the existing timeout on KEY and returns 1 if it succeeds 0 otherwise"
  (eredis-command-returning "persist" key process))

(defun eredis-randomkey(&optional process)
  "Get a random key from the redis db"
  (eredis-command-returning "randomkey" process))

(defun eredis-rename(key newkey &optional process)
  "Renames KEY as NEWKEY"
  (eredis-command-returning "rename" key newkey process))

(defun eredis-renamenx(key newkey &optional process)
  "Renames KEY as NEWKEY only if NEWKEY does not yet exist"
  (eredis-command-returning "renamenx" key newkey process))

(defun eredis-sort(key &rest args)
  "Call the redis sort command with the specified KEY and ARGS"
  (apply #'eredis-command-returning "sort" key args))

(defun eredis-ttl(key &optional process)
  "Set timeout on KEY to SECONDS and returns 1 if it succeeds 0 otherwise"
  (eredis-command-returning "ttl" key process))

(defun eredis-type(key &optional process)
  "Get the type of KEY"
  (eredis-command-returning "type" key process))

;; string commands

(defun eredis-append(key value &optional process)
  "Append VALUE to value of KEY"
  (eredis-command-returning "append" key value process))

(defun eredis-decr(key &optional process)
  "Decrement value of KEY"
  (eredis-command-returning "decr" key process))

(defun eredis-decrby(key decrement &optional process)
  "Decrement value of KEY by DECREMENT"
  (eredis-command-returning "decrby" key decrement process))

(defun eredis-get(key &optional process)
  "Get string value"
  (eredis-command-returning "get" key process))

(defun eredis-getbit(key offset &optional process)
  "getbit"
  (eredis-command-returning "getbit" key offset process))

(defun eredis-getrange(key start end &optional process)
  "getrange"
  (eredis-command-returning "getrange" key start end process))

(defun eredis-getset(key value &optional process)
  "Atomic set and get old value"
  (eredis-command-returning "getset" key value process))

(defun eredis-incr(key &optional process)
  "Increment value of KEY"
  (eredis-command-returning "incr" key process))

(defun eredis-incrby(key increment &optional process)
  "Increment value of KEY by INCREMENT"
  (eredis-command-returning "incrby" key increment process))

(defun eredis-mget(&rest keys)
  "Get values of the specified keys, or nil if not present"
  (apply #'eredis-command-returning "mget" keys))

(defun eredis-mset(m &optional process)
  "Set the keys and values of the map M in Redis using mset"
  (apply #'eredis-command-returning "mset" (-snoc (eredis-parse-map-or-list-arg m) process)))

(defun eredis-msetnx(m)
  "Set the keys and values of the map M in Redis using msetnx (only if all are not existing)"
  (apply #'eredis-command-returning "msetnx" (eredis-parse-map-or-list-arg m)))

(defun eredis-set(k v &optional process)
  "Set the key K and value V in Redis"
  (eredis-command-returning "set" k v process))

(defun eredis-setbit(key offset value &optional process)
  "setbit"
  (eredis-command-returning "setbit" key offset value process))

(defun eredis-setex(key seconds value &optional process)
  "setex"
  (eredis-command-returning "setex" key seconds value process))

(defun eredis-setnx(k v &optional process)
  "set if not exist"
  (eredis-command-returning "setnx" k v process))

(defun eredis-setrange(key offset value &optional process)
  "setrange"
  (eredis-command-returning "setrange" key offset value process))

(defun eredis-strlen(key &optional process)
  "strlen"
  (eredis-command-returning "strlen" key process))

;; hash commands

(defun eredis-hget(key field &optional process)
  "hget"
  (eredis-command-returning "hget" key field process))

(defun eredis-hset(key field value &optional process)
  "hset"
  (eredis-command-returning "hset" key field value process))

(defun eredis-hsetnx(key field value &optional process)
  "hsetnx"
  (eredis-command-returning "hsetnx" key field value process))

(defun eredis-hmget(key field &rest fields)
  "hmget"
  (apply #'eredis-command-returning "hmget" key field fields))

(defun eredis-hmset(key m)
  "hmset set multiple key values on the key KEY using an emacs lisp map M or list of key values"
  (apply #'eredis-command-returning "hmset" key (eredis-parse-map-or-list-arg m)))

(defun eredis-hincrby(key field integer &optional process)
  "increment FIELD on KEY by INTEGER"
  (eredis-command-returning "hincrby" key field integer process))

(defun eredis-hexists(key field &optional process)
  "hexists"
  (eredis-command-returning "hexists" key field process))

(defun eredis-hdel(key field &optional process)
  "hdel"
  (eredis-command-returning "hdel" key field process))

(defun eredis-hlen(key &optional process)
  "hlen"
  (eredis-command-returning "hlen" key process))

(defun eredis-hkeys(key &optional process)
  "redis hkeys"
  (eredis-command-returning "hkeys" key process))

(defun eredis-hvals(key &optional process)
  "redis hvals"
  (eredis-command-returning "hvals" key process))

(defun eredis-hgetall(key &optional process)
  "redis hgetall"
  (eredis-command-returning "hgetall" key process))

;; hyperloglog commands
(defun eredis-pfadd(key value &rest values)
  "add the elements to the named HyperLogLog"
  (eredis-command-returning "pfadd" key value values))

(defun eredis-pfcount(key &rest keys)
  "return the approx cardinality of the HyperLogLog(s)"
  (apply #'eredis-command-returning "pfcount" key keys))

(defun eredis-pfmerge(dest src &rest srcs)
  "merge all source keys into dest HyperLogLog"
  (apply #'eredis-command-returning "pfmerge" dest src srcs))

;; list commands

(defun eredis-llen(key &optional process)
  "length of list"
  (eredis-command-returning "llen" key process))

(defun eredis-lpop(key &optional process)
  "list pop first element"
  (eredis-command-returning "lpop" key process))

(defun eredis-lpush(key value &rest values)
  "Prepend value(s) to a list stored by KEY"
  (apply #'eredis-command-returning "lpush" key value values))

(defun eredis-rpush(key value &rest values)
  "Append value(s) to a list stored by KEY"
  (apply #'eredis-command-returning "rpush" key value values))

(defun eredis-lpushx(key value &optional process)
  "Prepend value(s) to a list stored by KEY if it doesn't exist already"
  (eredis-command-returning "lpushx" key value process))

(defun eredis-rpushx(key value &optional process)
  "Append value(s) to a list stored by KEY if it doesn't exist already"
  (eredis-command-returning "rpushx" key value  process))

(defun eredis-lindex(key index &optional process)
  "list element INDEX to a list stored by KEY"
  (eredis-command-returning "lindex" key index))

(defun eredis-blpop(key &rest rest)
  "blocking left pop of multiple lists, rest is actually as many keys as you want and a timeout"
  (apply #'eredis-command-returning "blpop" key rest))

(defun eredis-brpop(key &rest rest)
  "blocking right pop of multiple lists, rest is actually as many keys as you want and a timeout"
  (apply #'eredis-command-returning "brpop" key rest))

(defun eredis-lrange(key start stop  &optional process)
  "redis lrange"
  (eredis-command-returning "lrange" key start stop process))

(defun eredis-linsert(key position pivot value &optional process)
  "redis linsert"
  (eredis-command-returning "linsert" key position pivot value process))

(defun eredis-brpoplpush(source destination timeout &optional process)
  "redis brpoplpush"
  (eredis-command-returning "brpoplpush" source destination timeout process))

(defun eredis-rpoplpush(source destination timeout &optional process)
  "redis rpoplpush"
  (eredis-command-returning "rpoplpush" source destination process))

(defun eredis-lrem(key count value &optional process)
  "redis lrem"
  (eredis-command-returning "lrem" key count value process))

(defun eredis-lset(key index value &optional process)
  "redis lset"
  (eredis-command-returning "lset" key index value process))

(defun eredis-ltrim(key start stop &optional process)
  "redis ltrim"
  (eredis-command-returning "ltrim" key start stop process))

(defun eredis-rpop(key &optional process)
  "right pop of list"
  (eredis-command-returning "rpop" key process))

;;; set commands

(defun eredis-sadd(key member &rest members)
  "redis add to set"
  (apply #'eredis-command-returning "sadd" key member members))

(defun eredis-scard(key &optional process)
  "redis scard"
  (eredis-command-returning "scard" key process))

(defun eredis-sdiff(key &rest keys)
  "redis sdiff"
  (apply #'eredis-command-returning "sdiff" key keys))

(defun eredis-sdiffstore(destination key &rest keys)
  "redis sdiffstore"
  (apply #'eredis-command-returning "sdiffstore" destination key keys))

(defun eredis-sinter(key &rest keys)
  "redis sinter"
  (apply #'eredis-command-returning "sinter" key keys))

(defun eredis-sinterstore(destination key &rest keys)
  "redis sinterstore"
  (apply #'eredis-command-returning "sinterstore" destination key keys))

(defun eredis-sismember(key member &optional process)
  "redis sdiffstore"
  (eredis-command-returning "sismember" key member process))

(defun eredis-smembers(key &optional process)
  "redis smembers"
  (eredis-command-returning "smembers" key process))

(defun eredis-smove(source destination member &optional process)
  "redis smove"
  (eredis-command-returning "smove" source destination member process))

(defun eredis-spop(key &optional process)
  "redis spop"
  (eredis-command-returning "spop" key process))

(defun eredis-srandmember(key &optional process)
  "redis srandmember"
  (eredis-command-returning "srandmember" key process))

(defun eredis-srem(key member &rest members)
  "redis srem"
  (apply #'eredis-command-returning "srem" key member members))

(defun eredis-sunion(key &rest keys)
  "redis sunion"
  (apply #'eredis-command-returning "sunion" key keys))

(defun eredis-sunionstore(destination key &rest keys)
  "redis sunionstore"
  (apply #'eredis-command-returning "sunionstore" destination key keys))

;;; sorted set commands

(defun eredis-zadd(key score member &optional process)
  "redis zadd"
  (eredis-command-returning "zadd" key score member process))

(defun eredis-zcard(key &optional process)
  "redis zcard"
  (eredis-command-returning "zcard" key process))

(defun eredis-zcount(key min max &optional process)
  "redis zcount"
  (eredis-command-returning "zcount" key min max process))

(defun eredis-zincrby(key increment member &optional process)
  "redis zincrby"
  (eredis-command-returning "zincrby" key increment member process))

(defun eredis-zinterstore(destination numkeys key &rest rest)
  "redis zinterstore"
  (apply #'eredis-command-returning "zinterstore" destination numkeys key rest))

(defun eredis-zrange(key start stop &optional withscores process)
  "eredis zrange. withscores can be the string \"withscores\", the symbol 'withscores"
  (if (null withscores)
      (eredis-command-returning "zrange" key start stop process)
    (eredis-command-returning "zrange" key start stop withscores process)))

(defun eredis-zrangebyscore(key min max &rest rest)
  "eredis zrangebyscore"
  (apply #'eredis-command-returning "zrangebyscore" key min max rest))

(defun eredis-zrank(key member &optional process)
  "redis zrank"
  (eredis-command-returning "zrank" key member process))

(defun eredis-zrem(key member &optional process)
  "redis zrem"
  (eredis-command-returning "zrem" key member process))

(defun eredis-zremrangebyrank(key start stop &optional process)
  "redis zremrangebyrank"
  (eredis-command-returning "zremrangebyrank" key start stop process))

(defun eredis-zremrangebyscore(key min max &optional process)
  "redis zremrangebyscore"
  (eredis-command-returning "zremrangebyscore" key min max process))

(defun eredis-zrevrange(key start stop &optional withscores process)
  "eredis zrevrange. withscores can be the string \"withscores\", the symbol 'withscores"
  (if (null withscores)
      (eredis-command-returning "zrevrange" key start stop  process)
    (eredis-command-returning "zrevrange" key start stop withscores process)))

(defun eredis-zrevrangebyscore(key min max &rest rest)
  "eredis zrevrangebyscore"
  (apply #'eredis-command-returning "zrevrangebyscore" key min max rest))

(defun eredis-zrevrank(key member &optional process)
  "redis zrevrank"
  (eredis-command-returning "zrevrank" key member process))

(defun eredis-zscore(key member &optional process)
  "redis zscore"
  (eredis-command-returning "zscore" key member process))

(defun eredis-zunionstore(destination numkeys key &rest rest)
  "redis zunionstore"
  (apply #'eredis-command-returning destination numkeys key rest))

;;; pub/sub commands

;; Warning: these aren't working very well yet. Need to write a custom response handler 
;; to handle replies from the publish subscribe commands. They have differences, for 
;; example multiple bulk messages come at once. 

(defun eredis-publish(channel message &optional process)
  "eredis publish"
  (eredis-command-returning "publish" channel message process))

(defun eredis-subscribe(channel &rest channels)
  "eredis subscribe"
  (apply #'eredis-command-returning "subscribe" channel channels))

(defun eredis-psubscribe(pattern &rest patterns)
  "eredis psubscribe"
  (apply #'eredis-command-returning "psubscribe" pattern patterns))

(defun eredis-unsubscribe(channel &rest channels)
  "eredis unsubscribe"
  (apply #'eredis-command-returning "unsubscribe" channel channels))

(defun eredis-punsubscribe(pattern &rest patterns)
  "eredis punsubscribe"
  (apply #'eredis-command-returning "punsubscribe" pattern patterns))

(defun eredis-await-message(&optional process)
  "Not a redis command. After subscribe or psubscribe, call this
to poll each message and call unsubscribe or punsubscribe when
done. Other commands will fail with an error until then"
  (eredis-get-response process))

;; transaction commands

(defun eredis-discard(&optional process)
  "eredis discard"
  (eredis-command-returning "discard" process))

(defun eredis-multi(&optional process)
  "eredis multi"
  (eredis-command-returning "multi" process))

;; TODO this returns a multibulk which in turn will contain a sequence of responses to commands
;; executed. Best way to handle this is probably to return a list of responses
;; Also need to fix the parser to handle numeric results in a multibulk response
;; which is the same issue I'm seeing with publish/subscribe results
(defun eredis-exec( &optional process)
  "eredis exec"
  (eredis-command-returning "exec" process))

(defun eredis-watch(key &rest keys)
  "redis watch"
  (apply #'eredis-command-returning "watch" key keys))

(defun eredis-unwatch(&optional process)
  "redis unwatch"
  (eredis-command-returning "unwatch" process))

;; connection commands

(defun eredis-auth(password &optional process)
  "eredis auth"
  (eredis-command-returning "auth" password process))

(defun eredis-echo(message &optional process)
  "eredis echo"
  (eredis-command-returning "echo" message process))

(defun eredis-ping(&optional process)
  "redis ping"
  (interactive)
  (eredis-command-returning "ping" process))

(defun eredis-quit(&optional process)
  "redis ping"
  (interactive)
  (eredis-command-returning "quit" process))

(defun eredis-select(index &optional process)
  "redis select db with INDEX"
  (interactive)
  (eredis-command-returning "select" index process))

;;; server commands 

(defun eredis-bgrewriteaof(&optional process)
  (eredis-command-returning "bgrewriteaof" process))

(defun eredis-bgsave(&optional process)
  (eredis-command-returning "bgsave" process))

(defun eredis-config-get( &optional parameter process)
  (if parameter
      (eredis-command-returning "config" "get" parameter process)
    (eredis-command-returning "config" "get" process)))

(defun eredis-config-set(parameter value &optional process)
  (eredis-command-returning "config" "set" parameter value process))

(defun eredis-config-resetstat(&optional process)
  (eredis-command-returning "config" "resetstat" process))

(defun eredis-dbsize(&optional process)
  (eredis-command-returning "dbsize" process))

(defun eredis-debug-object(key &optional process)
  (eredis-command-returning "debug" "object" key process))

(defun eredis-debug-segfault(&optional process)
  (eredis-command-returning "debug" "segfault" process))

(defun eredis-flushall(&optional process)
  (eredis-command-returning "flushall" process))

(defun eredis-flushdb(&optional process)
  (eredis-command-returning "flushdb" process))

(defun eredis-info(&optional process)
  "Call Redis INFO and return a hash table of key value pairs"
  (->> (eredis-command-returning "info" process)
       (split-string)
       (--reduce-from (let ((keyvalue (split-string it ":")))
			(when (= 2 (length keyvalue))
			  (puthash (first keyvalue) (second keyvalue) acc))
			acc)
		      (make-hash-table :test 'equal))))
    
(defun eredis-lastsave( &optional process)
  (eredis-command-returning "lastsave" process))

;; monitor messages commands that Redis is processing
;; deprecated until it can be made to work satisfactorily 
(defun eredis-monitor(&optional process)
  (message "eredis-monitor is deprecated for now"))

  ;; (let ((this-process (if process
  ;; 			  process
  ;; 			eredis--current-process)))
  ;;   (unwind-protect
  ;;       (progn
  ;;         (message "C-g to exit monitoring\n")
  ;;         (process-send-string this-process "monitor\r\n")
  ;;         (let ((resp nil))
  ;;           (while t
  ;;             (sleep-for 1)
  ;;             (let ((resp (eredis-get-response process)))
  ;;               (when resp
  ;;                 (message resp))))))
  ;;     ;; when the user hits C-g we send the quit command to exit
  ;;     ;; monitor mode
  ;;     (progn
  ;;       (eredis-quit process)
  ;;       (eredis-disconnect process)))))

(defun eredis-save( &optional process)
  (eredis-command-returning "save" process))

(defun eredis-shutdown()
  "shutdown redis server"
  (interactive)
  ;; Note that this just sends the command and does not wait for or parse the response
  ;; since there shouldn't be one
  (if (and eredis--current-process (eq (process-status eredis--current-process) 'open))
      (progn 
        (process-send-string eredis--current-process (eredis-build-request "shutdown"))
        (eredis-kthxbye))))

(defun eredis-slaveof(host port &optional process)
  (eredis-command-returning "slaveof" host port process))

(defun eredis-slowlog-len(&optional process)
  (eredis-command-returning "slowlog" "len" process))

(defun eredis-slowlog-get(&optional most-recent process)
  (let ((recent (if most-recent
		    most-recent
		  100)))
    (eredis-command-returning "slowlog" "get" recent process)))

(defun eredis-sync(&optional process)
  (eredis-command-returning "sync" process))

(defun eredis-lolwut(&optional process)
  "Returns LOLWUT response (version 5 onwards)"
  (interactive)
  (eredis-command-returning "lolwut" process))

;;; Org mode

;; Helpers 

(defun eredis-mset-region(beg end delimiter &optional process) 
  "Parse the current region using DELIMITER to split each line into a key value pair which
is then sent to redis using mset"
  (interactive "*r\nsDelimiter: ")
  (let ((done nil)
        (mset-param (make-hash-table :test 'equal)))
    (save-restriction
      (narrow-to-region beg end)
      (goto-char (point-min))
      (save-excursion
        (while (not done)
          (let ((split-line 
                 (split-string  
                  (buffer-substring (point-at-bol) (point-at-eol)) 
                  delimiter)))
            (let ((key (first split-line))
                  (value (second split-line)))
              (if (or (null key) (null value))
                  (setf done t)
                (progn
                  (puthash key value mset-param)
                  (forward-line))))))))
    (if (> (hash-table-count mset-param) 0)
        (eredis-mset mset-param process)
      nil)))

(defun eredis-org-table-from-keys(keys &optional process)
  "For each of KEYS lookup their type in redis and populate an org table 
containing a row for each one"
  (eredis--org-table-from-list  '("Key" "Type" "Values"))
  (dolist (key keys)
    (let ((type (eredis-type key process)))	 
      (cond
       ((string= "string" type)
        (eredis-org-table-from-string key))
       ((string= "zset" type)
        (eredis-org-table-from-zset key 'withscores))
       ((string= "hash" type)
        (eredis-org-table-from-hash key))
       ((string= "list" type)
        (eredis-org-table-from-list key))
       ((string= "set" type)
        (eredis-org-table-from-set key))
       ((string= "none" type)
        nil) ; silently skip missing keys
       (t
        (insert (format "| %s | unknown type %s |\n" key type)))))))

(defun eredis-org-table-from-list(key)
  "create an org table populated with the members of the list KEY"
  (let ((items (eredis-lrange key 0 -1)))
    (when items
      (eredis--org-table-from-list (apply #' list key "list" items)))))

(defun eredis-org-table-from-zset(key &optional withscores)
  "create an org table populated with the members of the zset KEY"
  (let ((items (eredis-zrange key 0 -1 withscores)))
    (when items
      (eredis--org-table-from-list (apply #'list key "zset" items)))))

(defun eredis-org-table-from-set(key)
  "create an org table populated with the members of the set KEY"
  (let ((members (eredis-smembers key)))
    (when members
      (eredis--org-table-from-list (apply #'list key "set" members)))))

(defun eredis-org-table-from-hash(key)
  "org table populated with the hash of KEY"
  (let ((m (eredis-hgetall key)))
    (when m
      (setf m (eredis--unflatten-map m))
      (eredis--org-table-from-map m))))

(defun eredis-org-table-from-string(key)
  "create a small org table from the key, and it's string value"
  (let ((val (eredis-get key)))
    (when val
      (eredis--org-table-from-list (list key "string" val)))))

(defun eredis-org-table-from-pattern(pattern)
  "Search Redis for the pattern of keys and create an org table from the results"
  (let ((keys (eredis-keys pattern)))
    (if keys
        (eredis-org-table-from-keys keys))))

(defun eredis--org-table-from-list(l)
  "Create an org-table from a list"
  (if (listp l)
      (let ((beg (point)))
        (eredis--insert-list l)
        (org-table-convert-region beg (point) '(4))
        (forward-line))))

(defun eredis--org-table-from-map(m)
  "Create an org-table from a map of key value pairs"
  (let ((beg (point)))
    (if (hash-table-p m)
        (progn
          (eredis--insert-map m)
          (org-table-convert-region beg (point))))))

(defun eredis-org-table-get-field-clean(col)
  "Get a field in org table at column COL and strip any leading or
trailing whitespace using `string-trim'. Also strip text properties"
  (let ((field (org-table-get-field col)))
    (let ((chomped (string-trim field)))
      (set-text-properties 0 (length chomped) nil chomped)
      chomped)))

(defun eredis-org-table-to-map()
  "Walk an org table and convert the first column to keys and the second 
column to values in an elisp map"
  (let ((retmap (make-hash-table :test 'equal)))
    (save-excursion
      (let ((beg (org-table-begin))
            (end (org-table-end)))
        (goto-char beg)
        (while (> end (point))
          (let ((key (eredis-org-table-get-field-clean 1))
                (value (eredis-org-table-get-field-clean 2)))
            (when (and key value)
              (puthash key value retmap)))
          (forward-line))))
    retmap))

(defun eredis-org-table-row-to-key-value-pair()
  "When point is in an org table convert the first column to a key and the second 
column to a value, returning the result as a dotted pair"
  (let ((beg (org-table-begin))
        (end (org-table-end)))
    (if (and (>= (point) beg)
             (<= (point) end))
        (let ((key (eredis-org-table-get-field-clean 1))
              (value (eredis-org-table-get-field-clean 2)))
          (if (and key value)
              (cons key value)
            nil))
      nil)))

(defun eredis-org-table-mset()
  "with point in an org table convert the table to a map and send it to redis with mset"
  (interactive)
  (let ((m (eredis-org-table-to-map)))
    (eredis-mset m)))

(defun eredis-org-table-msetnx()
  "with point in an org table convert the table to a map and send it to redis with msetnx"
  (interactive)
  (let ((m (eredis-org-table-to-map)))
    (eredis-msetnx m)))

(defun eredis-org-table-row-set()
  "With point in an org table set the key and value"
  (interactive)
  (let ((keyvalue (eredis-org-table-row-to-key-value-pair)))
    (eredis-set (car keyvalue) (cdr keyvalue))))

<<<<<<< HEAD
=======
;;; Iteration helpers

(defun eredis-each-key-value(fn &optional process)
  "Call FN with all the keys and their values in Redis. FN takes two arguments, a key and a value. If key is not of type string it will return nil as the value. Uses Redis SCAN function and calls it repeatedly. This is safe to do on large DB's unlike KEYS. Returns nil, used for side-effects only."
  (let ((cursor))
    (while (not (string-equal "0" cursor))
      (destructuring-bind (new-cursor keys)
	  (eredis-scan (if cursor cursor "0") process)
	(setq cursor new-cursor)
	(let ((values (apply #'eredis-mget (-snoc keys process))))
	  (-each (-zip keys values)
	    (lambda (kv)
	      (funcall fn (car kv) (cdr kv)))))))))

(defun eredis-each-matching-key-value(fn match &optional process)
  "Call FN with all the keys matching pattern MATCH and their values in Redis. FN takes two arguments, a key and a value. If key is not of type string it will return nil as the value. Uses Redis SCAN function and calls it repeatedly. This is safe to do on large DB's unlike KEYS. Returns nil, used for side-effects only."
  (let ((cursor))
    (while (not (string-equal "0" cursor))
      (destructuring-bind (new-cursor keys)
	  (eredis-scan-match (if cursor cursor "0") match process)
	(setq cursor new-cursor)
	(let ((values (apply #'eredis-mget (-snoc keys process))))
	  (-each (-zip keys values)
	    (lambda (kv)
	      (funcall fn (car kv) (cdr kv)))))))))

(defun eredis-reduce-from-key-value(fn initial-value &optional process)
  "Scans all the keys in Redis and looks up the values. A list of these keys and values is then passed to `--reduce-from', the single value that results from that is passed to the next scan and so on, until the scan is done."
  (let (cursor
	(acc initial-value))
    (while (not (string-equal "0" cursor))
      (destructuring-bind (new-cursor keys)
	  (eredis-scan (if cursor cursor "0") process)
	(setq cursor new-cursor)
	(let ((values (apply #'eredis-mget (-snoc keys process))))
	  (setq acc (--reduce-from
		     (funcall fn acc (car it) (cdr it)) 
		     acc
		     (-zip keys values))))))
    acc))

(defun eredis-reduce-from-matching-key-value(fn initial-value match &optional process)
  "Scans all the keys in Redis and looks up the values. A list of these keys and values is then passed to `--reduce-from', the single value that results from that is passed to the next scan and so on, until the scan is done."
  (let (cursor
	(acc initial-value))
    (while (not (string-equal "0" cursor))
      (destructuring-bind (new-cursor keys)
	  (eredis-scan-match (if cursor cursor "0") match process)
	(setq cursor new-cursor)
	(let ((values (apply #'eredis-mget (-snoc keys process))))
	  (setq acc (--reduce-from
		     (funcall fn acc (car it) (cdr it)) 
		     acc
		     (-zip keys values))))))
    acc))

;;; Stream

(defun stream-keys(&optional process)
  (let (cursor)
    (while (not (string-equal "0" cursor))
      (destructuring-bind (new-cursor keys)
	  (eredis-scan-match (if cursor cursor "0") match process)
	(message (format "scan got %d keys" (length keys)))
))))

(defun ass(n) n)

(stream-first (stream-rest (stream-make 'a nil)))

(stream-empty-p (stream-empty))

>>>>>>> 0e37db19

(provide 'eredis)

;;; eredis.el ends here<|MERGE_RESOLUTION|>--- conflicted
+++ resolved
@@ -6,9 +6,10 @@
 
 ;; Streaming branch
 ;; Version: 0.9.4
-;; Package-Requires: (dash)
+
 ;; Keywords: redis, api, tools, org
 ;; URL: http://github.com/justinhj/eredis/
+;; Package-Requires: ((dash "2") (stream "2")) 
 
 ;; See for info on the protocol http://redis.io/topics/protocol
 
@@ -72,6 +73,7 @@
 (require 'cl)
 (require 'dash)
 (require 'stream)
+(require 'seq)
 
 (defvar eredis--current-process nil "Current Redis client process, used when the process is not passed in to the request")
 
@@ -1154,8 +1156,6 @@
   (let ((keyvalue (eredis-org-table-row-to-key-value-pair)))
     (eredis-set (car keyvalue) (cdr keyvalue))))
 
-<<<<<<< HEAD
-=======
 ;;; Iteration helpers
 
 (defun eredis-each-key-value(fn &optional process)
@@ -1228,8 +1228,6 @@
 
 (stream-empty-p (stream-empty))
 
->>>>>>> 0e37db19
-
 (provide 'eredis)
 
 ;;; eredis.el ends here